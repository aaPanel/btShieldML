--- conflicted
+++ resolved
@@ -1,13 +1,10 @@
-<<<<<<< HEAD
-# 使用Debian作为基础镜像
-=======
 # 第一阶段：构建环境
 FROM golang:1.22-bullseye AS builder
 
 WORKDIR /build
 
 # 安装系统依赖
-RUN apt update && apt install -y \
+RUN apt-get update && apt-get install -y \
     build-essential \
     automake \
     libtool \
@@ -47,19 +44,13 @@
 RUN bash build.sh
 
 # 第二阶段：运行环境
->>>>>>> 814c51cb
 FROM debian:11-slim
 
 # 设置工作目录
 WORKDIR /www/dk_project/dk_app/shieldml/
 
-<<<<<<< HEAD
-# 安装必要的依赖
+# 安装必要的运行时依赖
 RUN apt-get update && apt-get install -y \
-=======
-# 安装必要的运行时依赖
-RUN apt update && apt install -y \
->>>>>>> 814c51cb
     ca-certificates \
     tzdata \
     wget \
